#!/usr/bin/env python
# pylint: disable-msg=C0103
# vim: tabstop=4 shiftwidth=4 softtabstop=4

# Copyright 2010 United States Government as represented by the
# Administrator of the National Aeronautics and Space Administration.
# All Rights Reserved.
#
#    Licensed under the Apache License, Version 2.0 (the "License");
#    you may not use this file except in compliance with the License.
#    You may obtain a copy of the License at
#
#        http://www.apache.org/licenses/LICENSE-2.0
#
#    Unless required by applicable law or agreed to in writing, software
#    distributed under the License is distributed on an "AS IS" BASIS,
#    WITHOUT WARRANTIES OR CONDITIONS OF ANY KIND, either express or implied.
#    See the License for the specific language governing permissions and
#    limitations under the License.

"""Starter script for Nova API."""

import gettext
import os
import sys

# If ../nova/__init__.py exists, add ../ to Python search path, so that
# it will override what happens to be installed in /usr/(local/)lib/python...
possible_topdir = os.path.normpath(os.path.join(os.path.abspath(sys.argv[0]),
                                   os.pardir,
                                   os.pardir))
if os.path.exists(os.path.join(possible_topdir, 'nova', '__init__.py')):
    sys.path.insert(0, possible_topdir)

<<<<<<< HEAD
from nova import api
=======
gettext.install('nova', unicode=1)

>>>>>>> 0a93a929
from nova import flags
from nova import utils
from nova import wsgi


FLAGS = flags.FLAGS
flags.DEFINE_integer('osapi_port', 8774, 'OpenStack API port')
flags.DEFINE_string('osapi_host', '0.0.0.0', 'OpenStack API host')
flags.DEFINE_integer('ec2api_port', 8773, 'EC2 API port')
flags.DEFINE_string('ec2api_host', '0.0.0.0', 'EC2 API host')


if __name__ == '__main__':
    utils.default_flagfile()
    FLAGS(sys.argv)
    server = wsgi.Server()
    server.start(api.API('os'), FLAGS.osapi_port, host=FLAGS.osapi_host)
    server.start(api.API('ec2'), FLAGS.ec2api_port, host=FLAGS.ec2api_host)
    server.wait()<|MERGE_RESOLUTION|>--- conflicted
+++ resolved
@@ -32,12 +32,9 @@
 if os.path.exists(os.path.join(possible_topdir, 'nova', '__init__.py')):
     sys.path.insert(0, possible_topdir)
 
-<<<<<<< HEAD
-from nova import api
-=======
 gettext.install('nova', unicode=1)
 
->>>>>>> 0a93a929
+from nova import api
 from nova import flags
 from nova import utils
 from nova import wsgi
