--- conflicted
+++ resolved
@@ -62,12 +62,8 @@
             XenAPI = __import__('XenAPI')
 
     @classmethod
-<<<<<<< HEAD
     @defer.inlineCallbacks
     def create_vm(cls, session, instance, kernel, ramdisk, pv_kernel=False):
-=======
-    def create_vm(cls, session, instance, kernel, ramdisk):
->>>>>>> cd460a1f
         """Create a VM record.  Returns a Deferred that gives the new
         VM reference.
         the pv_kernel flag indicates whether the guest is HVM or PV
@@ -174,20 +170,12 @@
         return vif_ref
 
     @classmethod
-<<<<<<< HEAD
     @defer.inlineCallbacks
     def fetch_image(cls, session, image, user, project, type):
         """type: integer field for specifying how to handle the image
             0 - kernel/ramdisk image (goes on dom0's filesystem)
             1 - disk image (local SR, partitioned by objectstore plugin)
             2 - raw disk image (local SR, NOT partitioned by plugin)"""
-=======
-    def fetch_image(cls, session, image, user, project, use_sr):
-        """use_sr: True to put the image as a VDI in an SR, False to place
-        it on dom0's filesystem.  The former is for VM disks, the latter for
-        its kernel and ramdisk (if external kernels are being used).
-        Returns a Deferred that gives the new VDI UUID."""
->>>>>>> cd460a1f
 
         url = images.image_url(image)
         access = AuthManager().get_access_key(user, project)
@@ -201,12 +189,11 @@
         args['raw'] = 'false'
         if type != 0:
             args['add_partition'] = 'true'
-<<<<<<< HEAD
             if type == 2:
                 args['raw'] = 'true'
-        task = yield session.async_call_plugin('objectstore', fn, args)
-        uuid = yield session.wait_for_task(task)
-        defer.returnValue(uuid)
+        task = session.async_call_plugin('objectstore', fn, args)
+        uuid = session.wait_for_task(task)
+        return uuid
 
     @classmethod
     @defer.inlineCallbacks
@@ -227,13 +214,6 @@
 
     @classmethod
     @utils.deferredToThread
-=======
-        task = session.async_call_plugin('objectstore', fn, args)
-        uuid = session.wait_for_task(task)
-        return uuid
-
-    @classmethod
->>>>>>> cd460a1f
     def lookup(cls, session, i):
         """ Look the instance i up, and returns it if available """
         return VMHelper.lookup_blocking(session, i)
