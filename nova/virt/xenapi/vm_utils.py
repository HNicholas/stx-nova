--- conflicted
+++ resolved
@@ -230,14 +230,11 @@
 
     @classmethod
     def compile_info(cls, record):
-<<<<<<< HEAD
+        """Fill record with VM status information"""
         logging.info(_("(VM_UTILS) xenserver vm state -> |%s|"),
                      record['power_state'])
         logging.info(_("(VM_UTILS) xenapi power_state -> |%s|"),
                      XENAPI_POWER_STATE[record['power_state']])
-=======
-        """Fill record with VM status information"""
->>>>>>> 75e2cbec
         return {'state': XENAPI_POWER_STATE[record['power_state']],
                 'max_mem': long(record['memory_static_max']) >> 10,
                 'mem': long(record['memory_dynamic_max']) >> 10,
