# vim: tabstop=4 shiftwidth=4 softtabstop=4

# Copyright 2010 United States Government as represented by the
# Administrator of the National Aeronautics and Space Administration.
# All Rights Reserved.
#
#    Licensed under the Apache License, Version 2.0 (the "License"); you may
#    not use this file except in compliance with the License. You may obtain
#    a copy of the License at
#
#         http://www.apache.org/licenses/LICENSE-2.0
#
#    Unless required by applicable law or agreed to in writing, software
#    distributed under the License is distributed on an "AS IS" BASIS, WITHOUT
#    WARRANTIES OR CONDITIONS OF ANY KIND, either express or implied. See the
#    License for the specific language governing permissions and limitations
#    under the License.

"""
Network Hosts are responsible for allocating ips and setting up network
"""

import datetime
import logging
import math

import IPy
from twisted.internet import defer

from nova import db
from nova import exception
from nova import flags
from nova import manager
from nova import utils


FLAGS = flags.FLAGS
flags.DEFINE_string('flat_network_bridge', 'br100',
                    'Bridge for simple network instances')
flags.DEFINE_string('flat_network_dns', '8.8.4.4',
                    'Dns for simple network')
flags.DEFINE_integer('vlan_start', 100, 'First VLAN for private networks')
flags.DEFINE_integer('num_networks', 1000, 'Number of networks to support')
flags.DEFINE_string('vpn_ip', utils.get_my_ip(),
                    'Public IP for the cloudpipe VPN servers')
flags.DEFINE_integer('vpn_start', 1000, 'First Vpn port for private networks')
flags.DEFINE_integer('network_size', 256,
                        'Number of addresses in each private subnet')
flags.DEFINE_string('floating_range', '4.4.4.0/24', 'Floating IP address block')
flags.DEFINE_string('fixed_range', '10.0.0.0/8', 'Fixed IP address block')
flags.DEFINE_integer('cnt_vpn_clients', 5,
                     'Number of addresses reserved for vpn clients')
flags.DEFINE_string('network_driver', 'nova.network.linux_net',
                    'Driver to use for network creation')
flags.DEFINE_bool('update_dhcp_on_disassociate', False,
                  'Whether to update dhcp when fixed_ip is disassociated')
flags.DEFINE_integer('fixed_ip_disassociate_timeout', 600,
                     'Seconds after which a deallocated ip is disassociated')


class AddressAlreadyAllocated(exception.Error):
    """Address was already allocated"""
    pass


class NetworkManager(manager.Manager):
    """Implements common network manager functionality

    This class must be subclassed.
    """
    def __init__(self, network_driver=None, *args, **kwargs):
        if not network_driver:
            network_driver = FLAGS.network_driver
        self.driver = utils.import_object(network_driver)
        super(NetworkManager, self).__init__(*args, **kwargs)

    def set_network_host(self, context, network_id):
        """Safely sets the host of the network"""
        logging.debug("setting network host")
<<<<<<< HEAD
        host = self.db.network_set_host(context,
=======
        network_ref = self.db.project_get_network(context, project_id)
        # TODO(vish): can we minimize db access by just getting the
        #             id here instead of the ref?
        network_id = network_ref['id']
        host = self.db.network_set_host(None,
>>>>>>> 4d13a855
                                        network_id,
                                        self.host)
        self._on_set_network_host(context, network_id)
        return host

    def allocate_fixed_ip(self, context, instance_id, *args, **kwargs):
        """Gets a fixed ip from the pool"""
        raise NotImplementedError()

    def deallocate_fixed_ip(self, context, instance_id, *args, **kwargs):
        """Returns a fixed ip to the pool"""
        raise NotImplementedError()

    def setup_fixed_ip(self, context, address):
        """Sets up rules for fixed ip"""
        raise NotImplementedError()

    def _on_set_network_host(self, context, network_id):
        """Called when this host becomes the host for a network"""
        raise NotImplementedError()

    def setup_compute_network(self, context, instance_id):
        """Sets up matching network for compute hosts"""
        raise NotImplementedError()

    def allocate_floating_ip(self, context, project_id):
        """Gets an floating ip from the pool"""
        # TODO(vish): add floating ips through manage command
        return self.db.floating_ip_allocate_address(context,
                                                    self.host,
                                                    project_id)

    def associate_floating_ip(self, context, floating_address, fixed_address):
        """Associates an floating ip to a fixed ip"""
        self.db.floating_ip_fixed_ip_associate(context,
                                               floating_address,
                                               fixed_address)
        self.driver.bind_floating_ip(floating_address)
        self.driver.ensure_floating_forward(floating_address, fixed_address)

    def disassociate_floating_ip(self, context, floating_address):
        """Disassociates a floating ip"""
        fixed_address = self.db.floating_ip_disassociate(context,
                                                         floating_address)
        self.driver.unbind_floating_ip(floating_address)
        self.driver.remove_floating_forward(floating_address, fixed_address)

    def deallocate_floating_ip(self, context, floating_address):
        """Returns an floating ip to the pool"""
        self.db.floating_ip_deallocate(context, floating_address)

    def get_network(self, context):
        """Get the network for the current context"""
        raise NotImplementedError()

    def create_networks(self, context, num_networks, network_size,
                        *args, **kwargs):
        """Create networks based on parameters"""
        raise NotImplementedError()


    @property
    def _bottom_reserved_ips(self):  # pylint: disable-msg=R0201
        """Number of reserved ips at the bottom of the range"""
        return 2  # network, gateway

    @property
    def _top_reserved_ips(self):  # pylint: disable-msg=R0201
        """Number of reserved ips at the top of the range"""
        return 1  # broadcast

    def _create_fixed_ips(self, context, network_id):
        """Create all fixed ips for network"""
        network_ref = self.db.network_get(context, network_id)
        # NOTE(vish): Should these be properties of the network as opposed
        #             to properties of the manager class?
        bottom_reserved = self._bottom_reserved_ips
        top_reserved = self._top_reserved_ips
        project_net = IPy.IP(network_ref['cidr'])
        num_ips = len(project_net)
        for index in range(num_ips):
            address = str(project_net[index])
            if index < bottom_reserved or num_ips - index < top_reserved:
                reserved = True
            else:
                reserved = False
            self.db.fixed_ip_create(context, {'network_id': network_id,
                                              'address': address,
                                              'reserved': reserved})


class FlatManager(NetworkManager):
    """Basic network where no vlans are used"""

    def allocate_fixed_ip(self, context, instance_id, *args, **kwargs):
        """Gets a fixed ip from the pool"""
        # TODO(vish): when this is called by compute, we can associate compute
        #             with a network, or a cluster of computes with a network
        #             and use that network here with a method like
        #             network_get_by_compute_host
        network_ref = self.db.network_get_by_bridge(context,
                                                    FLAGS.flat_network_bridge)
        address = self.db.fixed_ip_associate_pool(context,
                                                  network_ref['id'],
                                                  instance_id)
        self.db.fixed_ip_update(context, address, {'allocated': True})
        return address

    def deallocate_fixed_ip(self, context, address, *args, **kwargs):
        """Returns a fixed ip to the pool"""
        self.db.fixed_ip_update(context, address, {'allocated': False})
        self.db.fixed_ip_disassociate(context, address)

    def setup_compute_network(self, context, instance_id):
        """Network is created manually"""
        pass

    def setup_fixed_ip(self, context, address):
        """Currently no setup"""
        pass

    def create_networks(self, context, cidr, num_networks, network_size,
                        *args, **kwargs):
        """Create networks based on parameters"""
        fixed_net = IPy.IP(cidr)
        for index in range(num_networks):
            start = index * network_size
            significant_bits = 32 - int(math.log(network_size, 2))
            cidr = "%s/%s" % (fixed_net[start], significant_bits)
            project_net = IPy.IP(cidr)
            net = {}
            net['cidr'] = cidr
            net['netmask'] = str(project_net.netmask())
            net['gateway'] = str(project_net[1])
            net['broadcast'] = str(project_net.broadcast())
            net['dhcp_start'] = str(project_net[2])
            network_ref = self.db.network_create_safe(context, net)
            if network_ref:
                self._create_fixed_ips(context, network_ref['id'])

    def get_network(self, context):
        """Get the network for the current context"""
        # NOTE(vish): To support mutilple network hosts, This could randomly
        #             select from multiple networks instead of just
        #             returning the one. It could also potentially be done
        #             in the scheduler.
        return self.db.network_get_by_bridge(context,
                                             FLAGS.flat_network_bridge)

    def _on_set_network_host(self, context, network_id):
        """Called when this host becomes the host for a network"""
        net = {}
        net['injected'] = True
        net['bridge'] = FLAGS.flat_network_bridge
        net['dns'] = FLAGS.flat_network_dns
        self.db.network_update(context, network_id, net)



class VlanManager(NetworkManager):
    """Vlan network with dhcp"""

    @defer.inlineCallbacks
    def periodic_tasks(self, context=None):
        """Tasks to be run at a periodic interval"""
        yield super(VlanManager, self).periodic_tasks(context)
        now = datetime.datetime.utcnow()
        timeout = FLAGS.fixed_ip_disassociate_timeout
        time = now - datetime.timedelta(seconds=timeout)
        num = self.db.fixed_ip_disassociate_all_by_timeout(self,
                                                           self.host,
                                                           time)
        if num:
            logging.debug("Dissassociated %s stale fixed ip(s)", num)

    def init_host(self):
        """Do any initialization that needs to be run if this is a
           standalone service.
        """
        self.driver.init_host()

    def allocate_fixed_ip(self, context, instance_id, *args, **kwargs):
        """Gets a fixed ip from the pool"""
        # TODO(vish): This should probably be getting project_id from
        #             the instance, but it is another trip to the db.
        #             Perhaps this method should take an instance_ref.
        network_ref = self.db.project_get_network(context, context.project.id)
        if kwargs.get('vpn', None):
            address = network_ref['vpn_private_address']
            self.db.fixed_ip_associate(context, address, instance_id)
        else:
            address = self.db.fixed_ip_associate_pool(None,
                                                      network_ref['id'],
                                                      instance_id)
        self.db.fixed_ip_update(context, address, {'allocated': True})
        return address

    def deallocate_fixed_ip(self, context, address, *args, **kwargs):
        """Returns a fixed ip to the pool"""
        self.db.fixed_ip_update(context, address, {'allocated': False})
        fixed_ip_ref = self.db.fixed_ip_get_by_address(context, address)


    def setup_fixed_ip(self, context, address):
        """Sets forwarding rules and dhcp for fixed ip"""
        fixed_ip_ref = self.db.fixed_ip_get_by_address(context, address)
        network_ref = self.db.fixed_ip_get_network(context, address)
        if self.db.instance_is_vpn(context, fixed_ip_ref['instance_id']):
            self.driver.ensure_vlan_forward(network_ref['vpn_public_address'],
                                            network_ref['vpn_public_port'],
                                            network_ref['vpn_private_address'])
        self.driver.update_dhcp(context, network_ref['id'])

    def lease_fixed_ip(self, context, mac, address):
        """Called by dhcp-bridge when ip is leased"""
        logging.debug("Leasing IP %s", address)
        fixed_ip_ref = self.db.fixed_ip_get_by_address(context, address)
        instance_ref = fixed_ip_ref['instance']
        if not instance_ref:
            raise exception.Error("IP %s leased that isn't associated" %
                                  address)
        if instance_ref['mac_address'] != mac:
            raise exception.Error("IP %s leased to bad mac %s vs %s" %
                                  (address, instance_ref['mac_address'], mac))
        self.db.fixed_ip_update(context,
                                fixed_ip_ref['address'],
                                {'leased': True})
        if not fixed_ip_ref['allocated']:
            logging.warn("IP %s leased that was already deallocated", address)

    def release_fixed_ip(self, context, mac, address):
        """Called by dhcp-bridge when ip is released"""
        logging.debug("Releasing IP %s", address)
        fixed_ip_ref = self.db.fixed_ip_get_by_address(context, address)
        instance_ref = fixed_ip_ref['instance']
        if not instance_ref:
            raise exception.Error("IP %s released that isn't associated" %
                                  address)
        if instance_ref['mac_address'] != mac:
            raise exception.Error("IP %s released from bad mac %s vs %s" %
                                  (address, instance_ref['mac_address'], mac))
        if not fixed_ip_ref['leased']:
            logging.warn("IP %s released that was not leased", address)
        self.db.fixed_ip_update(context,
                                fixed_ip_ref['str_id'],
                                {'leased': False})
        if not fixed_ip_ref['allocated']:
            self.db.fixed_ip_disassociate(context, address)
            # NOTE(vish): dhcp server isn't updated until next setup, this
            #             means there will stale entries in the conf file
            #             the code below will update the file if necessary
            if FLAGS.update_dhcp_on_disassociate:
                network_ref = self.db.fixed_ip_get_network(context, address)
                self.driver.update_dhcp(context, network_ref['id'])

    def setup_compute_network(self, context, instance_id):
        """Sets up matching network for compute hosts"""
        network_ref = db.network_get_by_instance(context, instance_id)
        self.driver.ensure_vlan_bridge(network_ref['vlan'],
                                       network_ref['bridge'])

    def restart_nets(self):
        """Ensure the network for each user is enabled"""
        # TODO(vish): Implement this
        pass

    def create_networks(self, context, cidr, num_networks, network_size,
                        vlan_start, vpn_start):
        """Create networks based on parameters"""
        fixed_net = IPy.IP(cidr)
        for index in range(num_networks):
            vlan = vlan_start + index
            start = index * network_size
            significant_bits = 32 - int(math.log(network_size, 2))
            cidr = "%s/%s" % (fixed_net[start], significant_bits)
            project_net = IPy.IP(cidr)
            net = {}
            net['cidr'] = cidr
            net['netmask'] = str(project_net.netmask())
            net['gateway'] = str(project_net[1])
            net['broadcast'] = str(project_net.broadcast())
            net['vpn_private_address'] = str(project_net[2])
            net['dhcp_start'] = str(project_net[3])
            net['vlan'] = vlan
            net['bridge'] = 'br%s' % vlan
            # NOTE(vish): This makes ports unique accross the cloud, a more
            #             robust solution would be to make them unique per ip
            net['vpn_public_port'] = vpn_start + index
            network_ref = self.db.network_create_safe(context, net)
            if network_ref:
                self._create_fixed_ips(context, network_ref['id'])

    def get_network(self, context):
        """Get the network for the current context"""
        return self.db.project_get_network(context, context.project.id)

    def _on_set_network_host(self, context, network_id):
        """Called when this host becomes the host for a network"""
        network_ref = self.db.network_get(context, network_id)
        net = {}
        net['vpn_public_address'] = FLAGS.vpn_ip
        db.network_update(context, network_id, net)
        self.driver.ensure_vlan_bridge(network_ref['vlan'],
                                       network_ref['bridge'],
                                       network_ref)

    @property
    def _bottom_reserved_ips(self):
        """Number of reserved ips at the bottom of the range"""
        return super(VlanManager, self)._bottom_reserved_ips + 1  # vpn server

    @property
    def _top_reserved_ips(self):
        """Number of reserved ips at the top of the range"""
        parent_reserved = super(VlanManager, self)._top_reserved_ips
        return parent_reserved + FLAGS.cnt_vpn_clients
<|MERGE_RESOLUTION|>--- conflicted
+++ resolved
@@ -77,15 +77,7 @@
     def set_network_host(self, context, network_id):
         """Safely sets the host of the network"""
         logging.debug("setting network host")
-<<<<<<< HEAD
-        host = self.db.network_set_host(context,
-=======
-        network_ref = self.db.project_get_network(context, project_id)
-        # TODO(vish): can we minimize db access by just getting the
-        #             id here instead of the ref?
-        network_id = network_ref['id']
         host = self.db.network_set_host(None,
->>>>>>> 4d13a855
                                         network_id,
                                         self.host)
         self._on_set_network_host(context, network_id)
@@ -186,9 +178,9 @@
         #             with a network, or a cluster of computes with a network
         #             and use that network here with a method like
         #             network_get_by_compute_host
-        network_ref = self.db.network_get_by_bridge(context,
+        network_ref = self.db.network_get_by_bridge(None,
                                                     FLAGS.flat_network_bridge)
-        address = self.db.fixed_ip_associate_pool(context,
+        address = self.db.fixed_ip_associate_pool(None,
                                                   network_ref['id'],
                                                   instance_id)
         self.db.fixed_ip_update(context, address, {'allocated': True})
@@ -197,7 +189,7 @@
     def deallocate_fixed_ip(self, context, address, *args, **kwargs):
         """Returns a fixed ip to the pool"""
         self.db.fixed_ip_update(context, address, {'allocated': False})
-        self.db.fixed_ip_disassociate(context, address)
+        self.db.fixed_ip_disassociate(None, address)
 
     def setup_compute_network(self, context, instance_id):
         """Network is created manually"""
@@ -275,7 +267,7 @@
         network_ref = self.db.project_get_network(context, context.project.id)
         if kwargs.get('vpn', None):
             address = network_ref['vpn_private_address']
-            self.db.fixed_ip_associate(context, address, instance_id)
+            self.db.fixed_ip_associate(None, address, instance_id)
         else:
             address = self.db.fixed_ip_associate_pool(None,
                                                       network_ref['id'],
@@ -380,7 +372,7 @@
 
     def get_network(self, context):
         """Get the network for the current context"""
-        return self.db.project_get_network(context, context.project.id)
+        return self.db.project_get_network(None, context.project.id)
 
     def _on_set_network_host(self, context, network_id):
         """Called when this host becomes the host for a network"""
