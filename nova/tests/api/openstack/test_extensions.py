# vim: tabstop=4 shiftwidth=4 softtabstop=4

# Copyright 2011 OpenStack LLC.
# All Rights Reserved.
#
#    Licensed under the Apache License, Version 2.0 (the "License"); you may
#    not use this file except in compliance with the License. You may obtain
#    a copy of the License at
#
#         http://www.apache.org/licenses/LICENSE-2.0
#
#    Unless required by applicable law or agreed to in writing, software
#    distributed under the License is distributed on an "AS IS" BASIS, WITHOUT
#    WARRANTIES OR CONDITIONS OF ANY KIND, either express or implied. See the
#    License for the specific language governing permissions and limitations
#    under the License.

import json
<<<<<<< HEAD
=======
import os.path
import stubout
import unittest
>>>>>>> 26fd6c3f
import webob
from xml.etree import ElementTree

from nova import context
from nova import flags
from nova import test
from nova.api import openstack
from nova.api.openstack import extensions
from nova.api.openstack import flavors
from nova.api.openstack import wsgi
from nova.tests.api.openstack import fakes

FLAGS = flags.FLAGS
NS = "{http://docs.openstack.org/compute/api/v1.1}"
ATOMNS = "{http://www.w3.org/2005/Atom}"
response_body = "Try to say this Mr. Knox, sir..."


class StubController(object):

    def __init__(self, body):
        self.body = body

    def index(self, req):
        return self.body


class StubExtensionManager(object):

    def __init__(self, resource_ext=None, action_ext=None, request_ext=None):
        self.resource_ext = resource_ext
        self.action_ext = action_ext
        self.request_ext = request_ext

    def get_name(self):
        return "Tweedle Beetle Extension"

    def get_alias(self):
        return "TWDLBETL"

    def get_description(self):
        return "Provides access to Tweedle Beetles"

    def get_resources(self):
        resource_exts = []
        if self.resource_ext:
            resource_exts.append(self.resource_ext)
        return resource_exts

    def get_actions(self):
        action_exts = []
        if self.action_ext:
            action_exts.append(self.action_ext)
        return action_exts

    def get_request_extensions(self):
        request_extensions = []
        if self.request_ext:
            request_extensions.append(self.request_ext)
        return request_extensions


class ExtensionControllerTest(test.TestCase):

    def setUp(self):
        super(ExtensionControllerTest, self).setUp()
        ext_path = os.path.join(os.path.dirname(__file__), "extensions")
        self.flags(osapi_extensions_path=ext_path)

    def setUp(self):
        FLAGS.osapi_extensions_path = os.path.join(
            os.path.dirname(__file__), "extensions")

    def test_list_extensions_json(self):
        app = openstack.APIRouterV11()
        ext_midware = extensions.ExtensionMiddleware(app)
        request = webob.Request.blank("/extensions")
        response = request.get_response(ext_midware)
        self.assertEqual(200, response.status_int)

        # Make sure we have all the extensions.
        data = json.loads(response.body)
        names = [x['name'] for x in data['extensions']]
        names.sort()
        self.assertEqual(names, ["FlavorExtraSpecs", "Floating_ips",
            "Fox In Socks", "Hosts", "Multinic", "Volumes"])

        # Make sure that at least Fox in Sox is correct.
        (fox_ext,) = [
            x for x in data['extensions'] if x['alias'] == 'FOXNSOX']
        self.assertEqual(fox_ext, {
                'namespace': 'http://www.fox.in.socks/api/ext/pie/v1.0',
                'name': 'Fox In Socks',
                'updated': '2011-01-22T13:25:27-06:00',
                'description': 'The Fox In Socks Extension',
                'alias': 'FOXNSOX',
                'links': []
            }
        )

    def test_get_extension_json(self):
        app = openstack.APIRouterV11()
        ext_midware = extensions.ExtensionMiddleware(app)
        request = webob.Request.blank("/extensions/FOXNSOX")
        response = request.get_response(ext_midware)
        self.assertEqual(200, response.status_int)

        data = json.loads(response.body)
        self.assertEqual(data['extension'], {
                "namespace": "http://www.fox.in.socks/api/ext/pie/v1.0",
                "name": "Fox In Socks",
                "updated": "2011-01-22T13:25:27-06:00",
                "description": "The Fox In Socks Extension",
                "alias": "FOXNSOX",
                "links": []
            }
        )

    def test_list_extensions_xml(self):
        app = openstack.APIRouterV11()
        ext_midware = extensions.ExtensionMiddleware(app)
        request = webob.Request.blank("/extensions")
        request.accept = "application/xml"
        response = request.get_response(ext_midware)
        self.assertEqual(200, response.status_int)
        print response.body

        root = ElementTree.XML(response.body)
        self.assertEqual(root.tag.split('extensions')[0], NS)

        # Make sure we have all the extensions.
        exts = root.findall('{0}extension'.format(NS))
        self.assertEqual(len(exts), 6)

        # Make sure that at least Fox in Sox is correct.
        (fox_ext,) = [x for x in exts if x.get('alias') == 'FOXNSOX']
        self.assertEqual(fox_ext.get('name'), 'Fox In Socks')
        self.assertEqual(fox_ext.get('namespace'),
            'http://www.fox.in.socks/api/ext/pie/v1.0')
        self.assertEqual(fox_ext.get('updated'), '2011-01-22T13:25:27-06:00')
        self.assertEqual(fox_ext.findtext('{0}description'.format(NS)),
            'The Fox In Socks Extension')

    def test_get_extension_xml(self):
        app = openstack.APIRouterV11()
        ext_midware = extensions.ExtensionMiddleware(app)
        request = webob.Request.blank("/extensions/FOXNSOX")
        request.accept = "application/xml"
        response = request.get_response(ext_midware)
        self.assertEqual(200, response.status_int)
        print response.body

        root = ElementTree.XML(response.body)
        self.assertEqual(root.tag.split('extension')[0], NS)
        self.assertEqual(root.get('alias'), 'FOXNSOX')
        self.assertEqual(root.get('name'), 'Fox In Socks')
        self.assertEqual(root.get('namespace'),
            'http://www.fox.in.socks/api/ext/pie/v1.0')
        self.assertEqual(root.get('updated'), '2011-01-22T13:25:27-06:00')
        self.assertEqual(root.findtext('{0}description'.format(NS)),
            'The Fox In Socks Extension')


class ResourceExtensionTest(test.TestCase):

    def setUp(self):
        super(ResourceExtensionTest, self).setUp()
        ext_path = os.path.join(os.path.dirname(__file__), "extensions")
        self.flags(osapi_extensions_path=ext_path)

    def test_no_extension_present(self):
        manager = StubExtensionManager(None)
        app = openstack.APIRouterV11()
        ext_midware = extensions.ExtensionMiddleware(app, manager)
        request = webob.Request.blank("/blah")
        response = request.get_response(ext_midware)
        self.assertEqual(404, response.status_int)

    def test_get_resources(self):
        res_ext = extensions.ResourceExtension('tweedles',
                                               StubController(response_body))
        manager = StubExtensionManager(res_ext)
        app = openstack.APIRouterV11()
        ext_midware = extensions.ExtensionMiddleware(app, manager)
        request = webob.Request.blank("/tweedles")
        response = request.get_response(ext_midware)
        self.assertEqual(200, response.status_int)
        self.assertEqual(response_body, response.body)

    def test_get_resources_with_controller(self):
        res_ext = extensions.ResourceExtension('tweedles',
                                               StubController(response_body))
        manager = StubExtensionManager(res_ext)
        app = openstack.APIRouterV11()
        ext_midware = extensions.ExtensionMiddleware(app, manager)
        request = webob.Request.blank("/tweedles")
        response = request.get_response(ext_midware)
        self.assertEqual(200, response.status_int)
        self.assertEqual(response_body, response.body)


class InvalidExtension(object):
    def get_alias(self):
        return "THIRD"


class ExtensionManagerTest(test.TestCase):

    response_body = "Try to say this Mr. Knox, sir..."

    def setUp(self):
        super(ExtensionManagerTest, self).setUp()
        ext_path = os.path.join(os.path.dirname(__file__), "extensions")
        self.flags(osapi_extensions_path=ext_path)

    def test_get_resources(self):
        app = openstack.APIRouterV11()
        ext_midware = extensions.ExtensionMiddleware(app)
        request = webob.Request.blank("/foxnsocks")
        response = request.get_response(ext_midware)
        self.assertEqual(200, response.status_int)
        self.assertEqual(response_body, response.body)

    def test_invalid_extensions(self):
        app = openstack.APIRouterV11()
        ext_midware = extensions.ExtensionMiddleware(app)
        ext_mgr = ext_midware.ext_mgr
        ext_mgr.add_extension(InvalidExtension())
        self.assertTrue('FOXNSOX' in ext_mgr.extensions)
        self.assertTrue('THIRD' not in ext_mgr.extensions)


class ActionExtensionTest(test.TestCase):

    def setUp(self):
        super(ActionExtensionTest, self).setUp()
        ext_path = os.path.join(os.path.dirname(__file__), "extensions")
        self.flags(osapi_extensions_path=ext_path)

    def _send_server_action_request(self, url, body):
        app = openstack.APIRouterV11()
        ext_midware = extensions.ExtensionMiddleware(app)
        request = webob.Request.blank(url)
        request.method = 'POST'
        request.content_type = 'application/json'
        request.body = json.dumps(body)
        response = request.get_response(ext_midware)
        return response

    def test_extended_action(self):
        body = dict(add_tweedle=dict(name="test"))
        response = self._send_server_action_request("/servers/1/action", body)
        self.assertEqual(200, response.status_int)
        self.assertEqual("Tweedle Beetle Added.", response.body)

        body = dict(delete_tweedle=dict(name="test"))
        response = self._send_server_action_request("/servers/1/action", body)
        self.assertEqual(200, response.status_int)
        self.assertEqual("Tweedle Beetle Deleted.", response.body)

    def test_invalid_action_body(self):
        body = dict(blah=dict(name="test"))  # Doesn't exist
        response = self._send_server_action_request("/servers/1/action", body)
        self.assertEqual(501, response.status_int)

    def test_invalid_action(self):
        body = dict(blah=dict(name="test"))
        response = self._send_server_action_request("/fdsa/1/action", body)
        self.assertEqual(404, response.status_int)


class RequestExtensionTest(test.TestCase):

    def setUp(self):
        super(RequestExtensionTest, self).setUp()
        ext_path = os.path.join(os.path.dirname(__file__), "extensions")
        self.flags(osapi_extensions_path=ext_path)

    def test_get_resources_with_stub_mgr(self):

        def _req_handler(req, res):
            # only handle JSON responses
            data = json.loads(res.body)
            data['flavor']['googoose'] = req.GET.get('chewing')
            res.body = json.dumps(data)
            return res

        req_ext = extensions.RequestExtension('GET',
                                                '/v1.1/flavors/:(id)',
                                                _req_handler)

        manager = StubExtensionManager(None, None, req_ext)
        app = fakes.wsgi_app()
        ext_midware = extensions.ExtensionMiddleware(app, manager)
        request = webob.Request.blank("/v1.1/flavors/1?chewing=bluegoo")
        request.environ['api.version'] = '1.1'
        response = request.get_response(ext_midware)
        self.assertEqual(200, response.status_int)
        response_data = json.loads(response.body)
        self.assertEqual('bluegoo', response_data['flavor']['googoose'])

    def test_get_resources_with_mgr(self):

        app = fakes.wsgi_app()
        ext_midware = extensions.ExtensionMiddleware(app)
        request = webob.Request.blank("/v1.1/flavors/1?chewing=newblue")
        request.environ['api.version'] = '1.1'
        response = request.get_response(ext_midware)
        self.assertEqual(200, response.status_int)
        response_data = json.loads(response.body)
        self.assertEqual('newblue', response_data['flavor']['googoose'])
        self.assertEqual("Pig Bands!", response_data['big_bands'])


class ExtensionsXMLSerializerTest(unittest.TestCase):

    def test_serialize_extenstion(self):
        serializer = extensions.ExtensionsXMLSerializer()
        data = {
            'extension': {
                'name': 'ext1',
                'namespace': 'http://docs.rack.com/servers/api/ext/pie/v1.0',
                'alias': 'RS-PIE',
                'updated': '2011-01-22T13:25:27-06:00',
                'description': 'Adds the capability to share an image.',
                'links': [
                    {
                        'rel': 'describedby',
                        'type': 'application/pdf',
                        'href': 'http://docs.rack.com/servers/api/ext/cs.pdf'
                    },
                    {
                        'rel': 'describedby',
                        'type': 'application/vnd.sun.wadl+xml',
                        'href': 'http://docs.rack.com/servers/api/ext/cs.wadl'
                    }
                ]
            }
        }

        xml = serializer.serialize(data, 'show')
        root = ElementTree.XML(xml)
        ext_dict = data['extension']
        self.assertEqual(root.findtext('{0}description'.format(NS)),
            ext_dict['description'])

        for key in ['name', 'namespace', 'alias', 'updated']:
            self.assertEqual(root.get(key), ext_dict[key])

        link_nodes = root.findall('{0}link'.format(ATOMNS))
        self.assertEqual(len(link_nodes), 2)
        for i, link in enumerate(ext_dict['links']):
            for key, value in link.items():
                self.assertEqual(link_nodes[i].get(key), value)

    def test_serialize_extensions(self):
        serializer = extensions.ExtensionsXMLSerializer()
        data = {
            "extensions": [
                {
                    "name": "Public Image Extension",
                    "namespace": "http://foo.com/api/ext/pie/v1.0",
                    "alias": "RS-PIE",
                    "updated": "2011-01-22T13:25:27-06:00",
                    "description": "Adds the capability to share an image.",
                    "links": [
                        {
                            "rel": "describedby",
                            "type": "application/pdf",
                            "href": "http://foo.com/api/ext/cs-pie.pdf"
                        },
                        {
                            "rel": "describedby",
                            "type": "application/vnd.sun.wadl+xml",
                            "href": "http://foo.com/api/ext/cs-pie.wadl"
                        }
                    ]
                },
                {
                    "name": "Cloud Block Storage",
                    "namespace": "http://foo.com/api/ext/cbs/v1.0",
                    "alias": "RS-CBS",
                    "updated": "2011-01-12T11:22:33-06:00",
                    "description": "Allows mounting cloud block storage.",
                    "links": [
                        {
                            "rel": "describedby",
                            "type": "application/pdf",
                            "href": "http://foo.com/api/ext/cs-cbs.pdf"
                        },
                        {
                            "rel": "describedby",
                            "type": "application/vnd.sun.wadl+xml",
                            "href": "http://foo.com/api/ext/cs-cbs.wadl"
                        }
                    ]
                }
            ]
        }

        xml = serializer.serialize(data, 'index')
        print xml
        root = ElementTree.XML(xml)
        ext_elems = root.findall('{0}extension'.format(NS))
        self.assertEqual(len(ext_elems), 2)
        for i, ext_elem in enumerate(ext_elems):
            ext_dict = data['extensions'][i]
            self.assertEqual(ext_elem.findtext('{0}description'.format(NS)),
                ext_dict['description'])

            for key in ['name', 'namespace', 'alias', 'updated']:
                self.assertEqual(ext_elem.get(key), ext_dict[key])

            link_nodes = ext_elem.findall('{0}link'.format(ATOMNS))
            self.assertEqual(len(link_nodes), 2)
            for i, link in enumerate(ext_dict['links']):
                for key, value in link.items():
                    self.assertEqual(link_nodes[i].get(key), value)<|MERGE_RESOLUTION|>--- conflicted
+++ resolved
@@ -16,12 +16,7 @@
 #    under the License.
 
 import json
-<<<<<<< HEAD
-=======
 import os.path
-import stubout
-import unittest
->>>>>>> 26fd6c3f
 import webob
 from xml.etree import ElementTree
 
@@ -90,10 +85,6 @@
         super(ExtensionControllerTest, self).setUp()
         ext_path = os.path.join(os.path.dirname(__file__), "extensions")
         self.flags(osapi_extensions_path=ext_path)
-
-    def setUp(self):
-        FLAGS.osapi_extensions_path = os.path.join(
-            os.path.dirname(__file__), "extensions")
 
     def test_list_extensions_json(self):
         app = openstack.APIRouterV11()
@@ -336,7 +327,7 @@
         self.assertEqual("Pig Bands!", response_data['big_bands'])
 
 
-class ExtensionsXMLSerializerTest(unittest.TestCase):
+class ExtensionsXMLSerializerTest(test.TestCase):
 
     def test_serialize_extenstion(self):
         serializer = extensions.ExtensionsXMLSerializer()
